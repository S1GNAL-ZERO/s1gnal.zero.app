# S1GNAL.ZERO - Technical Build Timeline for Claude

## AGI Ventures Canada Hackathon 3.0 - September 6-7, 2025

> **PRIMARY REFERENCE**: Follow `DETAILED_DESIGN.md` for all implementation details. This timeline provides the build order and quick references to design sections.

---

## 📋 PRE-HACKATHON TECHNICAL SETUP

### Development Environment

Refer to **DETAILED_DESIGN.md Section 21.1** for complete environment setup.

- [x] Java 17+ installed and `java -version` works
- [x] Maven 3.8+ installed and `mvn -version` works  
- [x] Python 3.10+ installed and `python --version` works
- [x] Docker Desktop running
- [x] PostgreSQL 14+ installed and `psql --version` works
- [x] Git configured with GitHub credentials

### Required Downloads

- [x] Solace Java JCSMP samples from GitHub
- [x] Solace Python samples from GitHub
- [x] Spring Initializr accessible (for Vaadin Flow project)

---

## 🚀 HOUR 0: INFRASTRUCTURE SETUP (0:00-1:00) - ✅ COMPLETED

### 0:00-0:15 | Start Core Services - ✅ COMPLETED

**Reference**: DETAILED_DESIGN.md Section 2.2 & Section 5

**Claude Task: Start Solace and PostgreSQL**

```bash
# Start Solace PubSub+ Docker (Section 5.1)
docker run -d -p 55555:55555 -p 8080:8080 -p 1883:1883 \
  --shm-size=2g --env username_admin_globalaccesslevel=admin \
  --env username_admin_password=admin --name=solace \
  solace/solace-pubsub-standard

# Create PostgreSQL database (Section 6)
createdb signalzero
```

**Files to Create**: None yet - just services

### 0:15-0:30 | Database Schema - ✅ COMPLETED (via Supabase MCP)

**Reference**: DETAILED_DESIGN.md Section 6 (Complete Database Schema)

**Claude Task: Create database schema**
Create: Database schema created via Supabase MCP - All 8 tables, views, functions and demo data

**Files Created**:

- Database schema with 8 tables, 3 views, 2 functions (created via Supabase MCP)

### 0:30-0:45 | Spring Boot Project - ✅ COMPLETED

**Reference**: DETAILED_DESIGN.md Section 7 & Section 20.2

**Claude Task: Generate Spring Boot project with Vaadin Flow**

**Files Created**:

- ✅ `backend/pom.xml` (dependencies from Section 7.1, fixed Maven issues)
- ✅ `backend/src/main/resources/application.properties` (Section 5.3)

### 0:45-1:00 | Core Configuration - ✅ COMPLETED

**Reference**: DETAILED_DESIGN.md Section 5.3 & Section 7.2

**Claude Task: Configure application.properties**

**Files Created**:

- ✅ `backend/src/main/resources/application.properties`
- ✅ `backend/src/main/java/io/signalzero/SignalZeroApplication.java` (with @Push)

---

## 🔧 HOUR 1: SOLACE INTEGRATION (1:00-2:00) - 🔄 IN PROGRESS

### 1:00-1:15 | Solace Configuration Classes - ✅ COMPLETED

**Reference**: DETAILED_DESIGN.md Section 5.4

**Files Created** (from Section 20.4 order):

1. ✅ `backend/src/main/java/io/signalzero/config/SolaceProperties.java`
2. ✅ `backend/src/main/java/io/signalzero/config/SolaceConfig.java` (Section 5.4)
3. ✅ `backend/src/main/java/io/signalzero/messaging/SolaceTopics.java` (Section 3.3)

### 1:15-1:30 | Publisher Service - ✅ COMPLETED

**Reference**: DETAILED_DESIGN.md Section 8.1

**Files Created**:

1. ✅ `backend/src/main/java/io/signalzero/messaging/SolacePublisher.java` (Section 8.1)

### 1:30-1:45 | Consumer Service - ✅ COMPLETED

**Reference**: DETAILED_DESIGN.md Section 8.2

**Files Created**:

1. ✅ `backend/src/main/java/io/signalzero/messaging/SolaceConsumer.java` (Section 8.2)
2. ✅ `backend/src/main/java/io/signalzero/messaging/AgentResponseHandler.java`

### 1:45-2:00 | Solace Message Models (Entity-Based) - ✅ COMPLETED

**Reference**: DETAILED_DESIGN.md Section 8 - Repository Pattern

**Files Created**:

1. ✅ `backend/src/main/java/io/signalzero/messaging/AnalysisRequestMessage.java` - Simple message wrapper
2. ✅ `backend/src/main/java/io/signalzero/messaging/AgentResponseMessage.java` - Agent result wrapper
3. ✅ `backend/src/main/java/io/signalzero/messaging/MessageUtils.java` - Entity serialization utilities

**Repository Pattern**: Even Solace messages work with entities. No DTOs anywhere in the system.

```java
// Message classes work with entities directly
public class AnalysisRequestMessage {
    private String analysisId;
    private String userId; 
    private String query;
    // Convert to/from Analysis entity
}

// Services convert messages to entities immediately
@Service
public class SolaceConsumer {
    @Autowired
    private AnalysisRepository analysisRepository;

    public void handleMessage(AnalysisRequestMessage message) {
        Analysis analysis = analysisRepository.findById(UUID.fromString(message.getAnalysisId()));
        // Work with entity throughout
    }
}
```

---

## 🏗️ HOUR 2: CORE BACKEND SERVICES (2:00-3:00)

### 2:00-2:15 | JPA Entities

**Reference**: DETAILED_DESIGN.md Section 7.3

**Files to Create** (exact order from Section 20.4):

1. `backend/src/main/java/io/signalzero/model/User.java`
2. `backend/src/main/java/io/signalzero/model/Analysis.java`
3. `backend/src/main/java/io/signalzero/model/AgentResult.java`
4. `backend/src/main/java/io/signalzero/model/SubscriptionTier.java` (enum)
5. `backend/src/main/java/io/signalzero/model/AnalysisStatus.java` (enum)

### 2:15-2:30 | Repository Interfaces (Pure Data Access Layer)

**Reference**: DETAILED_DESIGN.md Section 8 - Repository-Based Data Access Pattern

**Files to Create**:

1. `backend/src/main/java/io/signalzero/repository/UserRepository.java` - extends JpaRepository<User, UUID>
2. `backend/src/main/java/io/signalzero/repository/AnalysisRepository.java` - extends JpaRepository<Analysis, UUID>
3. `backend/src/main/java/io/signalzero/repository/AgentResultRepository.java` - extends JpaRepository<AgentResult, UUID>
4. `backend/src/main/java/io/signalzero/repository/WallOfShameRepository.java` - extends JpaRepository<WallOfShame, UUID>

**No DTOs Anywhere**: All data operations work directly with JPA entities through repository methods.

```java
public interface AnalysisRepository extends JpaRepository<Analysis, UUID> {
    List<Analysis> findByUserIdOrderByCreatedAtDesc(UUID userId);
    List<Analysis> findByIsPublicTrueOrderByCreatedAtDesc();
    List<Analysis> findByBotPercentageGreaterThan(BigDecimal threshold);

    @Query("SELECT a FROM Analysis a WHERE a.realityScore < :score")
    List<Analysis> findManipulatedAnalyses(@Param("score") BigDecimal score);
}
```

### 2:30-2:45 | Core Services

**Reference**: DETAILED_DESIGN.md Section 9

**Files to Create**:

1. `backend/src/main/java/io/signalzero/service/AnalysisService.java` (Section 9.1)
2. `backend/src/main/java/io/signalzero/service/UserService.java`
3. `backend/src/main/java/io/signalzero/service/UsageTrackingService.java` (Section 9.3)

**Important**: Use EXACT Reality Score calculation from Section 9.2:

- Bot: 40%, Trend: 30%, Review: 20%, Promotion: 10%

### 2:45-3:00 | REST Controllers

**Reference**: DETAILED_DESIGN.md Section 10

**Files to Create**:

1. `backend/src/main/java/io/signalzero/controller/AnalysisController.java` (Section 10.1)
2. `backend/src/main/java/io/signalzero/controller/AuthController.java`
3. `backend/src/main/java/io/signalzero/controller/DashboardController.java`

---

## 🎨 HOUR 3: VAADIN FLOW UI - SERVER-SIDE JAVA (3:00-4:00)

### 3:00-3:15 | Vaadin Flow Setup

**Reference**: DETAILED_DESIGN.md Section 11

**Important**: Vaadin Flow is server-side Java - NO Node.js, React, or separate frontend build

**Files to Create**:

1. `backend/src/main/java/io/signalzero/SignalZeroApplication.java` (with @Push)
2. `backend/src/main/resources/META-INF/resources/themes/signalzero/styles.css` (Vaadin theme)

### 3:15-3:30 | Main Dashboard with Repository Pattern

**Reference**: DETAILED_DESIGN.md Section 11.1 & Section 8

**Files to Create**:

1. `backend/src/main/java/io/signalzero/ui/DashboardView.java` - Direct entity binding to Vaadin Grid
2. `backend/src/main/java/io/signalzero/ui/components/RealityScoreGauge.java`

**Repository Pattern in Vaadin**:

```java
@Route("")
@Push
public class DashboardView extends VerticalLayout {
    @Autowired
    private AnalysisRepository analysisRepository;

    private Grid<Analysis> analysisGrid;

    public DashboardView() {
        // Grid directly bound to Analysis entities
        analysisGrid = new Grid<>(Analysis.class);
        analysisGrid.setItems(analysisRepository.findAllByIsPublicTrueOrderByCreatedAtDesc());
        // No DTO conversion needed - work directly with entities
    }
}
```

### 3:30-3:45 | Analysis View

**Reference**: DETAILED_DESIGN.md Section 11.2

**Files to Create**:

1. `backend/src/main/java/io/signalzero/ui/AnalysisView.java`
2. `backend/src/main/java/io/signalzero/ui/components/AnalysisForm.java`

### 3:45-4:00 | Real-time Updates

**Reference**: DETAILED_DESIGN.md Section 11.3

**Files to Create**:

1. `backend/src/main/java/io/signalzero/ui/AnalysisUpdateBroadcaster.java` (Section 11.3)
2. `backend/src/main/java/io/signalzero/ui/WallOfShameView.java`

---

## 🤖 HOUR 4: PYTHON AGENTS - BASE (4:00-5:00) ✅ COMPLETED

<<<<<<< HEAD
### 4:00-4:15 | Python Project Structure ✅
**Reference**: DETAILED_DESIGN.md Section 20.3 & Section 4

**✅ COMPLETED - Directory Structure Created**:
=======
### 4:00-4:15 | Python Project Structure

**Reference**: DETAILED_DESIGN.md Section 20.3 & Section 4

**Create Directory Structure** (from Section 20.3):

>>>>>>> c4290446
```
agents/
├── requirements.txt        ✅ (Section 4.1 dependencies)
├── .env                   ✅ (Environment configuration)
├── config/
│   └── config.py          ✅ (Section 4.3 connection details)
├── base/
│   └── base_agent.py      ✅ (Section 4.2 base class)
├── bot_detection_agent.py ✅ (moved from agents/ subdirectory)
├── trend_analysis_agent.py ✅
├── review_validator_agent.py ✅
├── paid_promotion_agent.py ✅
├── score_aggregator_agent.py ✅
├── start_all_agents.py    ✅ (orchestration script)
└── utils/
    ├── mock_data_generator.py ✅ (Section 4.5 demo data)
    └── solace_client.py   ✅ (Solace connectivity utility)
```

<<<<<<< HEAD
### 4:15-4:30 | Base Agent Class ✅
**Reference**: DETAILED_DESIGN.md Section 4.2

**✅ COMPLETED Files**:
1. `agents/base/base_agent.py` - Production-ready base class with Solace integration
2. `agents/config/config.py` - Environment-based configuration management

### 4:30-4:45 | Bot Detection Agent ✅
**Reference**: DETAILED_DESIGN.md Section 4.4

**✅ COMPLETED Files**:
1. `agents/bot_detection_agent.py` - Full implementation with hardcoded demo values
=======
### 4:15-4:30 | Base Agent Class

**Reference**: DETAILED_DESIGN.md Section 4.2

**Files to Create**:

1. `agents/base/base_agent.py` - Copy EXACT code from Section 4.2
2. `agents/config/config.py` - Solace connection settings

### 4:30-4:45 | Bot Detection Agent

**Reference**: DETAILED_DESIGN.md Section 4.4

**Files to Create**:

1. `agents/agents/bot_detection_agent.py` - Use implementation from Section 4.4
>>>>>>> c4290446

**✅ VERIFIED**: Returns 62% bots for "Stanley Cup" (hardcoded as required)

<<<<<<< HEAD
### 4:45-5:00 | Mock Data Module ✅
**Reference**: DETAILED_DESIGN.md Section 4.5

**✅ COMPLETED Files**:
1. `agents/utils/mock_data_generator.py` - Comprehensive mock data generators
2. `agents/utils/solace_client.py` - Production-ready Solace client utility
=======
### 4:45-5:00 | Mock Data Module

**Reference**: DETAILED_DESIGN.md Section 4.5

**Files to Create**:

1. `agents/utils/mock_data.py` - Demo data generators from Section 4.5
2. `agents/test_integration.py` - Test script
>>>>>>> c4290446

---

## 🚀 HOUR 5: MULTI-AGENT SYSTEM (5:00-6:00) ✅ COMPLETED

<<<<<<< HEAD
### 5:00-5:10 | Trend Analysis Agent ✅
**Reference**: DETAILED_DESIGN.md Section 4.4

**✅ COMPLETED Files**:
1. `agents/trend_analysis_agent.py` - Full velocity analysis and spike detection

### 5:10-5:20 | Review Validator Agent ✅
**Reference**: DETAILED_DESIGN.md Section 4.4

**✅ COMPLETED Files**:
1. `agents/review_validator_agent.py` - Complete authenticity analysis with temporal patterns

### 5:20-5:30 | Promotion Detector Agent ✅
**Reference**: DETAILED_DESIGN.md Section 4.4

**✅ COMPLETED Files**:
1. `agents/paid_promotion_agent.py` - FTC compliance and undisclosed sponsorship detection

### 5:30-5:45 | Score Aggregator Agent ✅
**Reference**: DETAILED_DESIGN.md Section 4.4

**✅ COMPLETED Files**:
1. `agents/score_aggregator_agent.py` - EXACT weighted calculation from Section 9.2
=======
### 5:00-5:10 | Trend Analysis Agent

**Reference**: DETAILED_DESIGN.md Section 4.4

**Files to Create**:

1. `agents/agents/trend_analysis_agent.py`

### 5:10-5:20 | Review Validator Agent

**Reference**: DETAILED_DESIGN.md Section 4.4

**Files to Create**:

1. `agents/agents/review_validator_agent.py`

### 5:20-5:30 | Promotion Detector Agent

**Reference**: DETAILED_DESIGN.md Section 4.4

**Files to Create**:

1. `agents/agents/promotion_detector_agent.py`

### 5:30-5:45 | Score Aggregator Agent

**Reference**: DETAILED_DESIGN.md Section 4.4

**Files to Create**:

1. `agents/agents/score_aggregator_agent.py`
>>>>>>> c4290446

**✅ VERIFIED**: Uses exact weights (Bot: 40%, Trend: 30%, Review: 20%, Promotion: 10%)

<<<<<<< HEAD
### 5:45-6:00 | Agent Orchestrator ✅
**Reference**: DETAILED_DESIGN.md Section 4

**✅ COMPLETED Files**:
1. `agents/start_all_agents.py` - Production-ready orchestration with health monitoring
2. `agents/requirements.txt` - All Python dependencies

**✅ PRODUCTION READY**: All agents use `agents/.env` configuration and include comprehensive error handling
=======
### 5:45-6:00 | Agent Orchestrator

**Reference**: DETAILED_DESIGN.md Section 4

**Files to Create**:

1. `agents/start_all_agents.py` - Launches all 5 agents
2. `agents/stop_all_agents.sh` - Cleanup script
>>>>>>> c4290446

---

## ⚡ HOUR 6: INTEGRATION & TESTING (6:00-7:00)

### 6:00-6:15 | WebSocket Integration

**Reference**: DETAILED_DESIGN.md Section 11.3

**Update Files**:

- `AnalysisService.java` - Add real-time broadcasting
- `DashboardView.java` - Add push listeners

### 6:15-6:30 | Demo Data Setup

**Reference**: DETAILED_DESIGN.md Section 14

**Files to Create**:

1. `database/demo_data.sql` - Copy from Section 14

**Critical Demo Values** (Section 14):

- Stanley Cup: 62% bots, 34% Reality Score
- $BUZZ: 87% bots, 12% Reality Score  
- Prime Energy: 71% bots, 29% Reality Score

### 6:30-6:45 | Error Handling

**Reference**: DETAILED_DESIGN.md Section 13

**Update All Services** with:

- Timeout handling (5 seconds max)
- Fallback to mock data
- User-friendly error messages

### 6:45-7:00 | End-to-End Testing

**Reference**: DETAILED_DESIGN.md Section 15

**Test Checklist** (from Section 15.1):

1. [ ] Submit "Stanley Cup" analysis
2. [ ] All 5 agents process in parallel
3. [ ] Reality Score = 34% (±2%)
4. [ ] Processing time < 3 seconds
5. [ ] Real-time updates work
6. [ ] Wall of Shame shows high-bot items
7. [ ] Usage limits enforced after 3 analyses

---

## 🎯 HOURS 7-12: REMAINING FEATURES

### Payment Integration (Optional)

**Reference**: DETAILED_DESIGN.md Section 16

- Skip if running out of time
- Use mock payment flow for demo

### Marketing Features (Optional)

**Reference**: DETAILED_DESIGN.md Section 12

- Skip automation agents
- Focus on core functionality

### Static Landing Page (Hour 11)

**Reference**: DETAILED_DESIGN.md Section 18

- Separate marketing page (static HTML/CSS/JS)
- Deploy to GitHub Pages (marketing only)
- Main app UI is Vaadin Flow (runs with Spring Boot)

---

## 📝 CRITICAL NOTES FOR CLAUDE

### Follow DETAILED_DESIGN.md Exactly For:

1. **Reality Score Calculation** - Section 9.2 (40/30/20/10 weights)
2. **Demo Data Values** - Section 14 (Stanley Cup = 34%)
3. **Solace Topics** - Section 3.3 (exact naming)
4. **Database Schema** - Section 6 (all 8 tables)
5. **File Structure** - Section 20 (73+ files)

### Hardcoded Demo Values (Section 14):

```python
# In every agent - MUST match
if "stanley cup" in query.lower():
    return {"bot_percentage": 62, "reality_score": 34}
elif "$buzz" in query.lower():  
    return {"bot_percentage": 87, "reality_score": 12}
```

### Skip If Time Constrained (Section 19):

1. Payment processing (use mock)
2. Email notifications
3. Marketing automation
4. Advanced authentication
5. API rate limiting

### Must Work For Demo (Section 15):

- [ ] Live analysis of any query
- [ ] Stanley Cup returns 34% Reality Score
- [ ] All 5 agents running
- [ ] < 3 second response time
- [ ] Wall of Shame populated
- [ ] Real-time UI updates

---

## 🚨 EMERGENCY FALLBACKS

From DETAILED_DESIGN.md Section 13:

1. **Solace fails**: Use in-memory Spring Events
2. **Agents timeout**: Return hardcoded scores
3. **Database issues**: Use H2 in-memory
4. **UI doesn't update**: Add manual refresh
5. **Everything fails**: Static demo video ready

---

## 📂 FINAL FILE COUNT CHECK

Per DETAILED_DESIGN.md Section 20.4, you should have:

- **Backend**: 35+ Java files
- **Frontend**: 5+ Vaadin Flow views (server-side Java)
- **Agents**: 10+ Python files
- **Database**: 2 SQL files
- **Config**: 5+ configuration files
- **Landing Page**: 3 static files (separate from Vaadin UI)

**Total**: ~73 files minimum

---

**Remember**: This timeline references DETAILED_DESIGN.md which is your source of truth. When in doubt, check the design document for exact implementation details.<|MERGE_RESOLUTION|>--- conflicted
+++ resolved
@@ -48,16 +48,15 @@
 
 **Files to Create**: None yet - just services
 
-### 0:15-0:30 | Database Schema - ✅ COMPLETED (via Supabase MCP)
+### 0:15-0:30 | Database Schema - ✅ COMPLETED
 
 **Reference**: DETAILED_DESIGN.md Section 6 (Complete Database Schema)
 
 **Claude Task: Create database schema**
-Create: Database schema created via Supabase MCP - All 8 tables, views, functions and demo data
-
-**Files Created**:
-
-- Database schema with 8 tables, 3 views, 2 functions (created via Supabase MCP)
+Create: `database/schema.sql` - Complete schema with all 8 tables, views, functions
+
+**Files Created**:
+- ✅ `database/schema.sql` (8 tables, 3 views, 2 functions from Section 6)
 
 ### 0:30-0:45 | Spring Boot Project - ✅ COMPLETED
 
@@ -66,7 +65,6 @@
 **Claude Task: Generate Spring Boot project with Vaadin Flow**
 
 **Files Created**:
-
 - ✅ `backend/pom.xml` (dependencies from Section 7.1, fixed Maven issues)
 - ✅ `backend/src/main/resources/application.properties` (Section 5.3)
 
@@ -77,7 +75,6 @@
 **Claude Task: Configure application.properties**
 
 **Files Created**:
-
 - ✅ `backend/src/main/resources/application.properties`
 - ✅ `backend/src/main/java/io/signalzero/SignalZeroApplication.java` (with @Push)
 
@@ -90,7 +87,6 @@
 **Reference**: DETAILED_DESIGN.md Section 5.4
 
 **Files Created** (from Section 20.4 order):
-
 1. ✅ `backend/src/main/java/io/signalzero/config/SolaceProperties.java`
 2. ✅ `backend/src/main/java/io/signalzero/config/SolaceConfig.java` (Section 5.4)
 3. ✅ `backend/src/main/java/io/signalzero/messaging/SolaceTopics.java` (Section 3.3)
@@ -100,7 +96,6 @@
 **Reference**: DETAILED_DESIGN.md Section 8.1
 
 **Files Created**:
-
 1. ✅ `backend/src/main/java/io/signalzero/messaging/SolacePublisher.java` (Section 8.1)
 
 ### 1:30-1:45 | Consumer Service - ✅ COMPLETED
@@ -108,7 +103,6 @@
 **Reference**: DETAILED_DESIGN.md Section 8.2
 
 **Files Created**:
-
 1. ✅ `backend/src/main/java/io/signalzero/messaging/SolaceConsumer.java` (Section 8.2)
 2. ✅ `backend/src/main/java/io/signalzero/messaging/AgentResponseHandler.java`
 
@@ -117,7 +111,6 @@
 **Reference**: DETAILED_DESIGN.md Section 8 - Repository Pattern
 
 **Files Created**:
-
 1. ✅ `backend/src/main/java/io/signalzero/messaging/AnalysisRequestMessage.java` - Simple message wrapper
 2. ✅ `backend/src/main/java/io/signalzero/messaging/AgentResponseMessage.java` - Agent result wrapper
 3. ✅ `backend/src/main/java/io/signalzero/messaging/MessageUtils.java` - Entity serialization utilities
@@ -155,7 +148,6 @@
 **Reference**: DETAILED_DESIGN.md Section 7.3
 
 **Files to Create** (exact order from Section 20.4):
-
 1. `backend/src/main/java/io/signalzero/model/User.java`
 2. `backend/src/main/java/io/signalzero/model/Analysis.java`
 3. `backend/src/main/java/io/signalzero/model/AgentResult.java`
@@ -167,7 +159,6 @@
 **Reference**: DETAILED_DESIGN.md Section 8 - Repository-Based Data Access Pattern
 
 **Files to Create**:
-
 1. `backend/src/main/java/io/signalzero/repository/UserRepository.java` - extends JpaRepository<User, UUID>
 2. `backend/src/main/java/io/signalzero/repository/AnalysisRepository.java` - extends JpaRepository<Analysis, UUID>
 3. `backend/src/main/java/io/signalzero/repository/AgentResultRepository.java` - extends JpaRepository<AgentResult, UUID>
@@ -191,13 +182,11 @@
 **Reference**: DETAILED_DESIGN.md Section 9
 
 **Files to Create**:
-
 1. `backend/src/main/java/io/signalzero/service/AnalysisService.java` (Section 9.1)
 2. `backend/src/main/java/io/signalzero/service/UserService.java`
 3. `backend/src/main/java/io/signalzero/service/UsageTrackingService.java` (Section 9.3)
 
 **Important**: Use EXACT Reality Score calculation from Section 9.2:
-
 - Bot: 40%, Trend: 30%, Review: 20%, Promotion: 10%
 
 ### 2:45-3:00 | REST Controllers
@@ -205,7 +194,6 @@
 **Reference**: DETAILED_DESIGN.md Section 10
 
 **Files to Create**:
-
 1. `backend/src/main/java/io/signalzero/controller/AnalysisController.java` (Section 10.1)
 2. `backend/src/main/java/io/signalzero/controller/AuthController.java`
 3. `backend/src/main/java/io/signalzero/controller/DashboardController.java`
@@ -221,7 +209,6 @@
 **Important**: Vaadin Flow is server-side Java - NO Node.js, React, or separate frontend build
 
 **Files to Create**:
-
 1. `backend/src/main/java/io/signalzero/SignalZeroApplication.java` (with @Push)
 2. `backend/src/main/resources/META-INF/resources/themes/signalzero/styles.css` (Vaadin theme)
 
@@ -230,7 +217,6 @@
 **Reference**: DETAILED_DESIGN.md Section 11.1 & Section 8
 
 **Files to Create**:
-
 1. `backend/src/main/java/io/signalzero/ui/DashboardView.java` - Direct entity binding to Vaadin Grid
 2. `backend/src/main/java/io/signalzero/ui/components/RealityScoreGauge.java`
 
@@ -259,7 +245,6 @@
 **Reference**: DETAILED_DESIGN.md Section 11.2
 
 **Files to Create**:
-
 1. `backend/src/main/java/io/signalzero/ui/AnalysisView.java`
 2. `backend/src/main/java/io/signalzero/ui/components/AnalysisForm.java`
 
@@ -268,7 +253,6 @@
 **Reference**: DETAILED_DESIGN.md Section 11.3
 
 **Files to Create**:
-
 1. `backend/src/main/java/io/signalzero/ui/AnalysisUpdateBroadcaster.java` (Section 11.3)
 2. `backend/src/main/java/io/signalzero/ui/WallOfShameView.java`
 
@@ -276,19 +260,10 @@
 
 ## 🤖 HOUR 4: PYTHON AGENTS - BASE (4:00-5:00) ✅ COMPLETED
 
-<<<<<<< HEAD
 ### 4:00-4:15 | Python Project Structure ✅
 **Reference**: DETAILED_DESIGN.md Section 20.3 & Section 4
 
 **✅ COMPLETED - Directory Structure Created**:
-=======
-### 4:00-4:15 | Python Project Structure
-
-**Reference**: DETAILED_DESIGN.md Section 20.3 & Section 4
-
-**Create Directory Structure** (from Section 20.3):
-
->>>>>>> c4290446
 ```
 agents/
 ├── requirements.txt        ✅ (Section 4.1 dependencies)
@@ -308,7 +283,6 @@
     └── solace_client.py   ✅ (Solace connectivity utility)
 ```
 
-<<<<<<< HEAD
 ### 4:15-4:30 | Base Agent Class ✅
 **Reference**: DETAILED_DESIGN.md Section 4.2
 
@@ -321,50 +295,20 @@
 
 **✅ COMPLETED Files**:
 1. `agents/bot_detection_agent.py` - Full implementation with hardcoded demo values
-=======
-### 4:15-4:30 | Base Agent Class
-
-**Reference**: DETAILED_DESIGN.md Section 4.2
-
-**Files to Create**:
-
-1. `agents/base/base_agent.py` - Copy EXACT code from Section 4.2
-2. `agents/config/config.py` - Solace connection settings
-
-### 4:30-4:45 | Bot Detection Agent
-
-**Reference**: DETAILED_DESIGN.md Section 4.4
-
-**Files to Create**:
-
-1. `agents/agents/bot_detection_agent.py` - Use implementation from Section 4.4
->>>>>>> c4290446
 
 **✅ VERIFIED**: Returns 62% bots for "Stanley Cup" (hardcoded as required)
 
-<<<<<<< HEAD
 ### 4:45-5:00 | Mock Data Module ✅
 **Reference**: DETAILED_DESIGN.md Section 4.5
 
 **✅ COMPLETED Files**:
 1. `agents/utils/mock_data_generator.py` - Comprehensive mock data generators
 2. `agents/utils/solace_client.py` - Production-ready Solace client utility
-=======
-### 4:45-5:00 | Mock Data Module
-
-**Reference**: DETAILED_DESIGN.md Section 4.5
-
-**Files to Create**:
-
-1. `agents/utils/mock_data.py` - Demo data generators from Section 4.5
-2. `agents/test_integration.py` - Test script
->>>>>>> c4290446
 
 ---
 
 ## 🚀 HOUR 5: MULTI-AGENT SYSTEM (5:00-6:00) ✅ COMPLETED
 
-<<<<<<< HEAD
 ### 5:00-5:10 | Trend Analysis Agent ✅
 **Reference**: DETAILED_DESIGN.md Section 4.4
 
@@ -388,43 +332,9 @@
 
 **✅ COMPLETED Files**:
 1. `agents/score_aggregator_agent.py` - EXACT weighted calculation from Section 9.2
-=======
-### 5:00-5:10 | Trend Analysis Agent
-
-**Reference**: DETAILED_DESIGN.md Section 4.4
-
-**Files to Create**:
-
-1. `agents/agents/trend_analysis_agent.py`
-
-### 5:10-5:20 | Review Validator Agent
-
-**Reference**: DETAILED_DESIGN.md Section 4.4
-
-**Files to Create**:
-
-1. `agents/agents/review_validator_agent.py`
-
-### 5:20-5:30 | Promotion Detector Agent
-
-**Reference**: DETAILED_DESIGN.md Section 4.4
-
-**Files to Create**:
-
-1. `agents/agents/promotion_detector_agent.py`
-
-### 5:30-5:45 | Score Aggregator Agent
-
-**Reference**: DETAILED_DESIGN.md Section 4.4
-
-**Files to Create**:
-
-1. `agents/agents/score_aggregator_agent.py`
->>>>>>> c4290446
 
 **✅ VERIFIED**: Uses exact weights (Bot: 40%, Trend: 30%, Review: 20%, Promotion: 10%)
 
-<<<<<<< HEAD
 ### 5:45-6:00 | Agent Orchestrator ✅
 **Reference**: DETAILED_DESIGN.md Section 4
 
@@ -433,27 +343,16 @@
 2. `agents/requirements.txt` - All Python dependencies
 
 **✅ PRODUCTION READY**: All agents use `agents/.env` configuration and include comprehensive error handling
-=======
-### 5:45-6:00 | Agent Orchestrator
-
-**Reference**: DETAILED_DESIGN.md Section 4
-
-**Files to Create**:
-
-1. `agents/start_all_agents.py` - Launches all 5 agents
-2. `agents/stop_all_agents.sh` - Cleanup script
->>>>>>> c4290446
-
----
-
-## ⚡ HOUR 6: INTEGRATION & TESTING (6:00-7:00)
+
+---
+
+## ⚡ HOUR 6: INTEGRATION & TESTING (6:00-7:00) - 🔄 IN PROGRESS
 
 ### 6:00-6:15 | WebSocket Integration
 
 **Reference**: DETAILED_DESIGN.md Section 11.3
 
 **Update Files**:
-
 - `AnalysisService.java` - Add real-time broadcasting
 - `DashboardView.java` - Add push listeners
 
@@ -462,11 +361,9 @@
 **Reference**: DETAILED_DESIGN.md Section 14
 
 **Files to Create**:
-
 1. `database/demo_data.sql` - Copy from Section 14
 
 **Critical Demo Values** (Section 14):
-
 - Stanley Cup: 62% bots, 34% Reality Score
 - $BUZZ: 87% bots, 12% Reality Score  
 - Prime Energy: 71% bots, 29% Reality Score
@@ -476,7 +373,6 @@
 **Reference**: DETAILED_DESIGN.md Section 13
 
 **Update All Services** with:
-
 - Timeout handling (5 seconds max)
 - Fallback to mock data
 - User-friendly error messages
@@ -486,7 +382,6 @@
 **Reference**: DETAILED_DESIGN.md Section 15
 
 **Test Checklist** (from Section 15.1):
-
 1. [ ] Submit "Stanley Cup" analysis
 2. [ ] All 5 agents process in parallel
 3. [ ] Reality Score = 34% (±2%)
@@ -500,23 +395,17 @@
 ## 🎯 HOURS 7-12: REMAINING FEATURES
 
 ### Payment Integration (Optional)
-
 **Reference**: DETAILED_DESIGN.md Section 16
-
 - Skip if running out of time
 - Use mock payment flow for demo
 
 ### Marketing Features (Optional)
-
 **Reference**: DETAILED_DESIGN.md Section 12
-
 - Skip automation agents
 - Focus on core functionality
 
-### Static Landing Page (Hour 11)
-
+### Static Landing Page (Hour 11) 
 **Reference**: DETAILED_DESIGN.md Section 18
-
 - Separate marketing page (static HTML/CSS/JS)
 - Deploy to GitHub Pages (marketing only)
 - Main app UI is Vaadin Flow (runs with Spring Boot)
@@ -526,7 +415,6 @@
 ## 📝 CRITICAL NOTES FOR CLAUDE
 
 ### Follow DETAILED_DESIGN.md Exactly For:
-
 1. **Reality Score Calculation** - Section 9.2 (40/30/20/10 weights)
 2. **Demo Data Values** - Section 14 (Stanley Cup = 34%)
 3. **Solace Topics** - Section 3.3 (exact naming)
@@ -534,7 +422,6 @@
 5. **File Structure** - Section 20 (73+ files)
 
 ### Hardcoded Demo Values (Section 14):
-
 ```python
 # In every agent - MUST match
 if "stanley cup" in query.lower():
@@ -544,7 +431,6 @@
 ```
 
 ### Skip If Time Constrained (Section 19):
-
 1. Payment processing (use mock)
 2. Email notifications
 3. Marketing automation
@@ -552,7 +438,6 @@
 5. API rate limiting
 
 ### Must Work For Demo (Section 15):
-
 - [ ] Live analysis of any query
 - [ ] Stanley Cup returns 34% Reality Score
 - [ ] All 5 agents running
@@ -577,7 +462,6 @@
 ## 📂 FINAL FILE COUNT CHECK
 
 Per DETAILED_DESIGN.md Section 20.4, you should have:
-
 - **Backend**: 35+ Java files
 - **Frontend**: 5+ Vaadin Flow views (server-side Java)
 - **Agents**: 10+ Python files
